[build-system]
requires = ["setuptools >= 61.0", "setuptools-scm>=8.0"]
build-backend = "setuptools.build_meta"

[project]
name = "f5-tts"
version = "1.1.6"
description = "F5-TTS: A Fairytaler that Fakes Fluent and Faithful Speech with Flow Matching"
readme = "README.md"
license = {text = "MIT License"}
classifiers = [
    "License :: OSI Approved :: MIT License",
    "Operating System :: OS Independent",
    "Programming Language :: Python :: 3",
]
dependencies = [
<<<<<<< HEAD
    "accelerate==1.6.0",
    "tensorboard",
=======
    "accelerate>=0.33.0",
>>>>>>> a275798a
    "bitsandbytes>0.37.0; platform_machine != 'arm64' and platform_system != 'Darwin'",
    "cached_path",
    "click",
    "datasets",
    "ema_pytorch>=0.5.2",
    "gradio>=3.45.2",
    "hydra-core>=1.3.0",
    "jieba",
    "librosa",
    "matplotlib",
    "numpy<=1.26.4",
    "pydantic<=2.10.6",
    "pydub",
    "pypinyin",
    "safetensors",
    "soundfile",
    "tomli",
    "torch>=2.0.0",
    "torchaudio>=2.0.0",
    "torchdiffeq",
    "tqdm>=4.65.0",
    "transformers",
    "transformers_stream_generator",
    "unidecode",
    "vocos",
    "wandb",
    "x_transformers>=1.31.14",
]

[project.optional-dependencies]
eval = [
    "faster_whisper==0.10.1",
    "funasr",
    "jiwer",
    "modelscope",
    "zhconv",
    "zhon",
]

[project.urls]
Homepage = "https://github.com/SWivid/F5-TTS"

[project.scripts]
"f5-tts_infer-cli" = "f5_tts.infer.infer_cli:main"
"f5-tts_infer-gradio" = "f5_tts.infer.infer_gradio:main"
"f5-tts_finetune-cli" = "f5_tts.train.finetune_cli:main"
"f5-tts_finetune-gradio" = "f5_tts.train.finetune_gradio:main"<|MERGE_RESOLUTION|>--- conflicted
+++ resolved
@@ -14,12 +14,7 @@
     "Programming Language :: Python :: 3",
 ]
 dependencies = [
-<<<<<<< HEAD
-    "accelerate==1.6.0",
-    "tensorboard",
-=======
     "accelerate>=0.33.0",
->>>>>>> a275798a
     "bitsandbytes>0.37.0; platform_machine != 'arm64' and platform_system != 'Darwin'",
     "cached_path",
     "click",
